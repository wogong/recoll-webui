--- conflicted
+++ resolved
@@ -38,10 +38,8 @@
     'perpage': 25,
     'csvfields': 'filename title author size time mtype url',
     'title_link': 'download',
-<<<<<<< HEAD
     'collapsedups': 0,
     'synonyms': "",
-=======
     'mounts': {
         # Override default links for directories.
         # Useful for rewriting links to access the files on a server.
@@ -51,7 +49,6 @@
         # '/media/data/docs'    : 'https://media.server.com/docs',
         # '/var/www/data'       : 'file:///192.168.1.2/data',
     },
->>>>>>> 7e300f00
 }
 
 # sort fields/labels
