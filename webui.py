--- conflicted
+++ resolved
@@ -171,10 +171,6 @@
     # get mountpoints
     config['mounts'] = {}
     for d in config['dirs']:
-<<<<<<< HEAD
-        name = 'mount_%s' % urllib.quote(d,'')
-        config['mounts'][d] = select([bottle.request.get_cookie(name), DEFAULTS['mounts'].get(d), 'file://%s' % d], [None, ''])
-=======
         name = 'mount_%s' % urlquote(d,'')
         config['mounts'][d] = select([bottle.request.get_cookie(name),
                                       'file://%s' % d], [None, ''])
@@ -201,7 +197,6 @@
         if SORTS[i][0] == val or SORTS[i][1] == val:
             config['defsortidx'] = i
             break
->>>>>>> 7f513d8e
     return config
 #}}}
 #{{{ get_dirs
